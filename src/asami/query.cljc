--- conflicted
+++ resolved
@@ -22,11 +22,8 @@
 
 (def ^:const identity-binding (with-meta [[]] {:cols []}))
 
-<<<<<<< HEAD
 (defn vars [s] (filter vartest? s))
 
-(defn find-vars [f] (set (vars f)))
-=======
 (defn plain-var [v]
   (let [n (name v)]
     (if (#{\* \+} (last n))
@@ -34,7 +31,6 @@
       v)))
 
 (defn find-vars [f] (set (map plain-var (vars f))))
->>>>>>> 3a08f074
 
 (defn op-error
   [pattern]
