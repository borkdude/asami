--- conflicted
+++ resolved
@@ -17,11 +17,9 @@
               #?(:clj  [clojure.edn :as edn]
                  :cljs [cljs.reader :as edn])))
 
-<<<<<<< HEAD
+(def ^:dynamic *env* {})
+
 (def ^:dynamic *select-distinct* distinct)
-=======
-(def ^:dynamic *env* {})
->>>>>>> 7a1957a3
 
 (s/defn find-vars [f] (set (filter st/vartest? f)))
 
