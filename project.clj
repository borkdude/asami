<<<<<<< HEAD
(defproject org.clojars.quoll/asami "1.0.0-SNAPSHOT"
=======
(defproject org.clojars.quoll/asami "0.4.10"
>>>>>>> bd1b0d12
  :description "An in-memory implementation of a graph store, implementing the naga-store protocol"
  :url "http://github.com/threatgrid/asami"
  :license {:name "Eclipse Public License"
            :url "http://www.eclipse.org/legal/epl-v10.html"}
  :dependencies [[org.clojure/clojure "1.10.1"]
                 [org.clojure/clojurescript "1.10.597"]
                 [prismatic/schema "1.1.12"] 
                 [org.clojure/core.cache "0.8.2"]
                 [org.clojars.quoll/naga-store "0.3.4"]]
  :plugins [[lein-cljsbuild "1.1.7"]
            [cider/cider-nrepl "0.24.0"]]
  :cljsbuild {
    :builds {
      :dev
      {:source-paths ["src"]
       :compiler {
         :output-to "out/asami/core.js"
         :optimizations :simple
         :pretty-print true}}
      :test
      {:source-paths ["src" "test"]
       :compiler {
         :output-to "out/asami/test_memory.js"
         :optimizations :simple
         :pretty-print true}}
      }
    :test-commands {
      "unit" ["node" "out/asami/test_memory.js"]}
    })<|MERGE_RESOLUTION|>--- conflicted
+++ resolved
@@ -1,14 +1,10 @@
-<<<<<<< HEAD
 (defproject org.clojars.quoll/asami "1.0.0-SNAPSHOT"
-=======
-(defproject org.clojars.quoll/asami "0.4.10"
->>>>>>> bd1b0d12
   :description "An in-memory implementation of a graph store, implementing the naga-store protocol"
   :url "http://github.com/threatgrid/asami"
   :license {:name "Eclipse Public License"
             :url "http://www.eclipse.org/legal/epl-v10.html"}
   :dependencies [[org.clojure/clojure "1.10.1"]
-                 [org.clojure/clojurescript "1.10.597"]
+                 [org.clojure/clojurescript "1.10.764"]
                  [prismatic/schema "1.1.12"] 
                  [org.clojure/core.cache "0.8.2"]
                  [org.clojars.quoll/naga-store "0.3.4"]]
