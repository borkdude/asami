--- conflicted
+++ resolved
@@ -1,24 +1,12 @@
 (ns ^{:doc "Implements query operations based on data accessible through the Graph protocol."
       :author "Paula Gearon"}
     asami.query
-<<<<<<< HEAD
-    (:require [naga.schema.store-structs :refer [EPVPattern Results Value
-                                                 FilterPattern Pattern
-=======
-    (:require [naga.schema.store-structs :as st
-                                         :refer [EPVPattern FilterPattern Pattern
-                                                 Results Value Var
->>>>>>> bd1b0d12
-                                                 EvalPattern eval-pattern?
-                                                 epv-pattern? filter-pattern?
-                                                 op-pattern?]]
-              [naga.store :refer [Storage StorageType]]
-<<<<<<< HEAD
-              [asami.planner :as planner :refer [Bindings PatternOrBindings HasVars get-vars]]
-=======
-              [naga.storage.store-util :as store-util]
+    (:require [asami.schema :refer [EPVPattern FilterPattern Pattern
+                                    Results Value Var
+                                    EvalPattern eval-pattern?
+                                    epv-pattern? filter-pattern?
+                                    op-pattern?]]
               [asami.planner :as planner :refer [Bindings PatternOrBindings Aggregate HasVars get-vars]]
->>>>>>> bd1b0d12
               [asami.graph :as gr]
               [asami.intern :as intern]
               [naga.util :refer [fn-for]]
@@ -59,15 +47,10 @@
                               (get-vars pattern)
                               (op-error pattern))
       (eval-pattern? pattern) (let [[expr _] pattern]
-<<<<<<< HEAD
                                 (filter intern/vartest? expr))
-      :default (pattern-error pattern))))
-=======
-                                (filter vartest? expr))
       :default (pattern-error pattern)))
   nil
   (get-vars [pattern] nil))
->>>>>>> bd1b0d12
 
 (s/defn without :- [s/Any]
   "Returns a sequence minus a specific element"
@@ -192,7 +175,7 @@
                      (into {}))
         arg-indexes (keep-indexed #(when-not (zero? %1) (var-map %2 (- %1))) expr)
         expr (vec expr)
-        binding-fn (if (vartest? op)
+        binding-fn (if (intern/vartest? op)
                      (let [op-idx (var-map op)]
                        (fn [row]
                          (concat row
@@ -367,13 +350,14 @@
     :default (ex-info "Illegal scalar binding form" {:form nm})))
 
 (s/defn create-bindings :- [(s/one (s/maybe Bindings) "The bindings for other params")
-                            (s/one (s/maybe StorageType) "The default storage")]
+                            (s/one (s/maybe s/Any) "The default storage")]
   "Converts user provided data for a query into bindings"
   [in :- [InSpec]
-   values :- (s/cond-pre (s/protocol Storage) s/Any)]
+   values ;; :- (s/cond-pre (s/protocol Storage) s/Any)
+   ]
   (if-not (seq in)
     [empty-bindings (first values)]
-    (let [[default :as defaults] (filter identity (map (fn [n v] (when (= '$ n) v)) in values))]
+    (let [[default :as defaults] (remove nil? (map (fn [n v] (when (= '$ n) v)) in values))]
       (when (< 1 (count defaults))
         (throw (ex-info "Only one default data source permitted" {:defaults defaults})))
       (when-not (<= (count in) (count values))
@@ -405,14 +389,6 @@
   (let [ ;; execute the plan by joining left-to-right
         ;; left-join has back-to-front params for dispatch reasons
         ljoin #(left-join %2 %1 graph)
-<<<<<<< HEAD
-        part-result (if (planner/bindings? fpattern)
-                      fpattern
-                      (with-meta
-                        (gr/resolve-pattern graph fpattern)
-                        {:cols (intern/vars fpattern)}))]
-    (reduce ljoin part-result patterns)))
-=======
         ;; resolve the initial part of the query, and get the remaining patterns to join
         [part-result proc-patterns] (cond
                                       ;; the first element is already a partial result
@@ -420,14 +396,13 @@
                                       ;; the first element is a pattern lookup
                                       (epv-pattern? fpattern) [(with-meta
                                                                  (gr/resolve-pattern graph fpattern)
-                                                                 {:cols (st/vars fpattern)})
+                                                                 {:cols (intern/vars fpattern)})
                                                                patterns]
                                       ;; the first element is an operation,
                                       ;; start with an empty result and process all the patterns
                                       :default [identity-binding all-patterns])]
     ;; process the remaining query
     (reduce ljoin part-result proc-patterns)))
->>>>>>> bd1b0d12
 
 (s/defn gate-fn
   "Returns a function that allows data through it or not,
@@ -457,20 +432,12 @@
     (if-not rpath
 
       ;; single path element - executed separately as an optimization
-<<<<<<< HEAD
-      (if (planner/bindings? fpath)
-        fpath
-        (with-meta
-          (gr/resolve-pattern graph fpath)
-          {:cols (intern/vars fpath)}))
-=======
       (cond
         (planner/bindings? fpath) fpath
         (epv-pattern? fpath) (with-meta
                                (gr/resolve-pattern graph fpath)
-                               {:cols (st/vars fpath)})
+                               {:cols (intern/vars fpath)})
         :default (run-simple-query graph [fpath]))
->>>>>>> bd1b0d12
 
       ;; normal operation
       (let [ ;; if the plan begins with a negation, then it's not bound to the rest of
@@ -586,7 +553,7 @@
    Note that duplicate columns are not considered"
   [e]
   (cond
-    (vartest? e) e
+    (intern/vartest? e) e
     (and (seq? e) (= 2 (count e))) (symbol (str "?" (name (first e)) "-" (subs (name (second e)) 1)))
     :default (throw (ex-info "Bad selection in :find clause with aggregates" {:element e}))))
 
@@ -598,7 +565,7 @@
             (into {} (map-indexed (fn [n c] [c n]) columns)))
           (get-selectors [idxs]
             (map (fn [s]
-                   (if (vartest? s)
+                   (if (intern/vartest? s)
                      [first (idxs s)]
                      [(aggregate-fns (first s)) (idxs (second s))]))
                  selection))
@@ -627,7 +594,7 @@
           ;; for each outer/inner pair, get all of the vars needed to be projected from the outer query
           ;; also need anything that joins the outer query to the inner query
           ;; start with the requested vars
-          find-vars (filter vartest? find)
+          find-vars (filter intern/vartest? find)
           ;; convert the requested vars into sets, for filtering
           find-var-set (set find-vars)
           with-set (set with)
@@ -663,7 +630,7 @@
         [bindings default-store] (create-bindings in inputs)
         store (or default-store empty-store)
         graph (or (:graph store) empty-graph)
-        project-fn (partial store-util/project store)]
+        project-fn intern/project]  ;; TODO REMOVE THIS ARG AND CALL DIRECTLY
     (if (seq (filter planner/aggregate-form? find))
       (aggregate-query find bindings with where graph project-fn)
       (binding [*select-distinct* (if all identity distinct)]
